--- conflicted
+++ resolved
@@ -60,17 +60,16 @@
   import Versions._
 
   object Compile {
-<<<<<<< HEAD
 
     val akkaActor           = "com.typesafe.akka"       %% "akka-actor"            % Akka           % "provided"                 // ApacheV2
     val akkaRemote          = "com.typesafe.akka"       %% "akka-remote"           % Akka           % "provided"                 // ApacheV2
     val akkaSlf4j           = "com.typesafe.akka"       %% "akka-slf4j"            % Akka           % "provided"                 // ApacheV2
-    val cassandraThrift     = "org.apache.cassandra"    % "cassandra-thrift"       % Cassandra                                   // ApacheV2
-    val cassandraClient     = "org.apache.cassandra"    % "cassandra-clientutil"   % Cassandra                                   // ApacheV2
-    val cassandraDriver     = "com.datastax.cassandra"  % "cassandra-driver-core"  % Cassandra                    withSources()  // ApacheV2
+    val cassandraThrift     = "org.apache.cassandra"    % "cassandra-thrift"       % Cassandra        exclude("com.google.guava", "guava")                           // ApacheV2
+    val cassandraClient     = "org.apache.cassandra"    % "cassandra-clientutil"   % Cassandra        exclude("com.google.guava", "guava")                           // ApacheV2
+    val cassandraDriver     = "com.datastax.cassandra"  % "cassandra-driver-core"  % CassandraDriver  exclude("com.google.guava", "guava")            withSources()  // ApacheV2
     val commonsLang3        = "org.apache.commons"      % "commons-lang3"          % CommonsLang3                                // ApacheV2
     val config              = "com.typesafe"            % "config"                 % Config         % "provided"                 // ApacheV2
-    val guava               = "com.google.guava"        % "guava"                  % Guava                        force()
+    val guava               = "com.google.guava"        % "guava"                  % Guava
     val jodaC               = "org.joda"                % "joda-convert"           % JodaC
     val jodaT               = "joda-time"               % "joda-time"              % JodaT
     val lzf                 = "com.ning"                % "compress-lzf"           % Lzf            % "provided"
@@ -83,28 +82,6 @@
     val sparkSql            = "org.apache.spark"        %% "spark-sql"             % Spark exclude("com.google.guava", "guava") exclude("org.apache.spark", "spark-core")
     val sparkCatalyst       = "org.apache.spark"        %% "spark-catalyst"        % Spark exclude("com.google.guava", "guava") exclude("org.apache.spark", "spark-core")
     val sparkHive           = "org.apache.spark"        %% "spark-hive"            % Spark exclude("com.google.guava", "guava") exclude("org.apache.spark", "spark-core")
-=======
-    import Versions._
-
-    val akkaActor         = "com.typesafe.akka"       %% "akka-actor"           % Akka           % "provided"                 // ApacheV2
-    val akkaRemote        = "com.typesafe.akka"       %% "akka-remote"          % Akka           % "provided"                 // ApacheV2
-    val akkaSlf4j         = "com.typesafe.akka"       %% "akka-slf4j"           % Akka           % "provided"                 // ApacheV2
-    val cassandraThrift   = "org.apache.cassandra"    % "cassandra-thrift"      % Cassandra                    exclude("com.google.guava", "guava")
-    val cassandraClient   = "org.apache.cassandra"    % "cassandra-clientutil"  % Cassandra                    exclude("com.google.guava", "guava")
-    val cassandraDriver   = "com.datastax.cassandra"  % "cassandra-driver-core" % CassandraDriver              exclude("com.google.guava", "guava") withSources()  // ApacheV2
-    val commonsLang3      = "org.apache.commons"      % "commons-lang3"         % CommonsLang3                                // ApacheV2
-    val config            = "com.typesafe"            % "config"                % Config         % "provided"                 // ApacheV2
-    val guava             = "com.google.guava"        % "guava"                 % Guava
-    val jodaC             = "org.joda"                % "joda-convert"          % JodaC
-    val jodaT             = "joda-time"               % "joda-time"             % JodaT
-    val lzf               = "com.ning"                % "compress-lzf"          % Lzf            % "provided"
-    val reflect           = "org.scala-lang"          % "scala-reflect"         % Scala
-    val slf4jApi          = "org.slf4j"               % "slf4j-api"             % Slf4j          % "provided"                 // MIT
-    /* To allow spark artifact inclusion in the demo module at runtime, we set 'provided'
-       scope on the connector below, specifically, versus globally here. */
-    val sparkCore         = "org.apache.spark"        %% "spark-core"           % Spark                                       // ApacheV2
-    val sparkStreaming    = "org.apache.spark"        %% "spark-streaming"      % Spark                                       // ApacheV2
->>>>>>> c2f5b332
 
     object Metrics {
       val metricsCore       = "com.codahale.metrics"    % "metrics-core"           % CodaHaleMetrics
@@ -125,16 +102,11 @@
     object Test {
       val akkaTestKit     = "com.typesafe.akka"       %% "akka-testkit"         % Akka           % "test,it"                 // ApacheV2
       val commonsIO       = "commons-io"              % "commons-io"            % CommonsIO      % "test,it"                 // ApacheV2
-
       // Eventually migrate junit out in favor of the scala test APIs
       val junit           = "junit"                   % "junit"                 % "4.11"         % "test,it"                 // for now
       val junitInterface  = "com.novocode"            % "junit-interface"       % "0.10"         % "test,it"
       val scalatest       = "org.scalatest"           %% "scalatest"            % ScalaTest      % "test,it"                 // ApacheV2
       val scalactic       = "org.scalactic"           %% "scalactic"            % Scalactic      % "test,it"                 // ApacheV2
-<<<<<<< HEAD
-=======
-      val sparkRepl       = "org.apache.spark"        %% "spark-repl"           % Spark          % "test,it"   exclude("org.apache.spark", "spark-core_2.10") exclude("org.apache.spark", "spark-bagel_2.10") exclude("org.apache.spark", "spark-mllib_2.10") exclude("org.scala-lang", "scala-compiler")          // ApacheV2
->>>>>>> c2f5b332
       val scalaCompiler   = "org.scala-lang"          % "scala-compiler"        % Scala
     }
   }
@@ -145,13 +117,8 @@
 
   val metrics = Seq(Metrics.metricsCore, Metrics.metricsJson)
 
-<<<<<<< HEAD
   val testKit = Seq(Test.akkaTestKit, Test.commonsIO, Test.junit,
     Test.junitInterface, Test.scalatest, Test.scalaCompiler, Test.scalactic)
-=======
-  val testKit = Seq(Test.akkaTestKit, Test.cassandraServer, Test.commonsIO, Test.junit,
-    Test.junitInterface, Test.scalatest, Test.sparkRepl, Test.scalaCompiler, Test.scalactic)
->>>>>>> c2f5b332
 
   val akka = Seq(akkaActor, akkaRemote, akkaSlf4j)
 
