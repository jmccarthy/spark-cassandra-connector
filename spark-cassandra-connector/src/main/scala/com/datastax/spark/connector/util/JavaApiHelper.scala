--- conflicted
+++ resolved
@@ -1,17 +1,16 @@
 package com.datastax.spark.connector.util
 
-import com.datastax.spark.connector.{AllColumns, SomeColumns, CassandraRow}
-import com.datastax.spark.connector.mapper.{JavaBeanColumnMapper, ColumnMapper}
+import java.util.{Map => JavaMap}
+
+import com.datastax.spark.connector.mapper.{ColumnMapper, JavaBeanColumnMapper}
 import com.datastax.spark.connector.rdd.reader.RowReaderFactory
 import com.datastax.spark.connector.writer.RowWriterFactory
+import com.datastax.spark.connector.{AllColumns, CassandraRow, SomeColumns}
 
 import scala.collection.JavaConversions._
 import scala.reflect._
-import scala.reflect.api._
+import scala.reflect.api.{Mirror, TypeCreator, _}
 import scala.reflect.runtime.universe._
-import scala.reflect.api.{Mirror, TypeCreator}
-
-import java.util.{Map => JavaMap}
 
 /** A helper class to make it possible to access components written in Scala from Java code. */
 object JavaApiHelper {
@@ -19,20 +18,15 @@
   def mirror = runtimeMirror(Thread.currentThread().getContextClassLoader)
 
   /** Returns a `TypeTag` for the given class. */
-<<<<<<< HEAD
-  def getTypeTag[T](clazz: Class[T]): TypeTag[T] = {
+  def getTypeTag[T](clazz: Class[T]): TypeTag[T] = TypeTag.synchronized {
     TypeTag.apply(mirror, new TypeCreator {
-=======
-  def getTypeTag[T](clazz: Class[T]): TypeTag[T] = TypeTag.synchronized {
-    TypeTag.apply(runtimeMirror(Thread.currentThread().getContextClassLoader), new TypeCreator {
->>>>>>> 214558a3
       override def apply[U <: Universe with Singleton](m: Mirror[U]): U#Type = {
         m.staticClass(clazz.getName).toTypeConstructor
       }
     })
   }
 
-  def getTypeTag[T](clazz: Class[_], typeParams: TypeTag[_]*): TypeTag[T] = {
+  def getTypeTag[T](clazz: Class[_], typeParams: TypeTag[_]*): TypeTag[T] = TypeTag.synchronized {
     TypeTag.apply(mirror, new TypeCreator {
       override def apply[U <: Universe with Singleton](m: Mirror[U]) = {
         val ct = m.staticClass(clazz.getName).toTypeConstructor.asInstanceOf[m.universe.Type]
